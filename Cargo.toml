[package]
authors = ["Alexandre Bury <alexandre.bury@gmail.com>"]
build = "src/build.rs"
description = "Rust zstd bindings library."
documentation = "https://gyscos.github.io/zstd-rs/zstd/index.html"
license = "MIT"
name = "zstd"
repository = "https://github.com/Gyscos/zstd-rs"
version = "0.1.6"

[build-dependencies]
gcc = "0.3.28"
glob = "0.2.11"

[dependencies]
libc = "0.2"

[dependencies.clippy]
optional = true
version = "0.0.76"

[dev-dependencies]
<<<<<<< HEAD
clap = "2.2.6"
curl = "0.2.16"
rustc-serialize = "0.3.19"
time = "0.1.34"
zip = "0.1.16"

[[example]]
name = "bench_decoder"
path = "examples/bench_decoder.rs"

[[example]]
name = "bench_encoder"
path = "examples/bench_encoder.rs"
=======
clap = "2.6.0"
>>>>>>> b66f4246

[features]
default = []<|MERGE_RESOLUTION|>--- conflicted
+++ resolved
@@ -20,8 +20,7 @@
 version = "0.0.76"
 
 [dev-dependencies]
-<<<<<<< HEAD
-clap = "2.2.6"
+clap = "2.6.0"
 curl = "0.2.16"
 rustc-serialize = "0.3.19"
 time = "0.1.34"
@@ -34,9 +33,6 @@
 [[example]]
 name = "bench_encoder"
 path = "examples/bench_encoder.rs"
-=======
-clap = "2.6.0"
->>>>>>> b66f4246
 
 [features]
 default = []